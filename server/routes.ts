import express, { type Express, Request, Response } from "express";
import path from "path";
import fs from "fs";
import { createServer, type Server } from "http";
import { storage } from "./storage";
import { z } from "zod";
import swaggerUi from 'swagger-ui-express';
import YAML from "js-yaml";
import { LandmarksCollection, Landmark } from "@shared/schema";
import { fileURLToPath } from "url";
import { dirname } from "path";

const __filename = fileURLToPath(import.meta.url);
const __dirname = dirname(__filename);

// Load Swagger document
const swaggerPath = path.join(__dirname, "swagger.yaml");
console.log("Loading Swagger from:", swaggerPath);
const swaggerDocument = YAML.load(fs.readFileSync(swaggerPath, 'utf8')) as swaggerUi.JsonObject;

// Define analysis data schemas
const AnalysisSchema = z.object({
  patientId: z.string(),
  analysisType: z.string(),
  date: z.string(),
  measurements: z.record(z.string(), z.number()),
  annotations: z.string().optional(),
});

type Analysis = z.infer<typeof AnalysisSchema>;

// Create in-memory storage for analyses
const analyses: Analysis[] = [];

export async function registerRoutes(app: Express): Promise<Server> {
  // Serve Swagger UI
  app.use("/api-docs", swaggerUi.serve, swaggerUi.setup(swaggerDocument));

  // Static files are already being served in server/index.ts
  // Get all analyses for a patient
  app.get("/api/patients/:patientId/analyses", (req, res) => {
    const { patientId } = req.params;
    const patientAnalyses = analyses.filter((a) => a.patientId === patientId);
    res.json(patientAnalyses);
  });

  // Get a specific analysis by id
  app.get("/api/analyses/:analysisId", (req, res) => {
    const { analysisId } = req.params;
    const analysis = analyses.find(
      (a) => a.patientId + "-" + a.date === analysisId
    );

    if (!analysis) {
      return res.status(404).json({ message: "Analysis not found" });
    }

    res.json(analysis);
  });

  // Create a new analysis
  app.post("/api/analyses", (req, res) => {
    try {
      const validatedData = AnalysisSchema.parse(req.body);
      analyses.push(validatedData);
      res.status(201).json(validatedData);
    } catch (error) {
      res.status(400).json({ message: "Invalid analysis data", error });
    }
  });

  // Update an existing analysis
  app.put("/api/analyses/:analysisId", (req, res) => {
    const { analysisId } = req.params;
    const analysisIndex = analyses.findIndex(
      (a) => a.patientId + "-" + a.date === analysisId
    );

    if (analysisIndex === -1) {
      return res.status(404).json({ message: "Analysis not found" });
    }

    try {
      const validatedData = AnalysisSchema.parse(req.body);
      analyses[analysisIndex] = validatedData;
      res.json(validatedData);
    } catch (error) {
      res.status(400).json({ message: "Invalid analysis data", error });
    }
  });

  // Get analysis templates
  app.get("/api/analysis-templates", (req, res) => {
    // This would normally fetch from a database
    const templates = [
      { id: "tweed", name: "Tweed" },
      { id: "steiner", name: "Steiner" },
      { id: "ricketts", name: "Ricketts" },
      { id: "downs", name: "Downs" },
      { id: "mcnamara", name: "McNamara" },
      { id: "jarabak", name: "Jarabak" },
    ];

    res.json(templates);
  });

  // Get tracing lines data
  app.get("/api/tracing-lines", async (req, res) => {
    try {
<<<<<<< HEAD
      const tracingLinesPath = path.join(__dirname, 'mock', 'tracing-lines.json');
      const tracingLinesData = await fs.promises.readFile(tracingLinesPath, 'utf-8');
=======
      const tracingLinesPath = path.join(
        __dirname,
        "mock",
        "tracing-lines.json"
      );
      const tracingLinesData = await fs.promises.readFile(
        tracingLinesPath,
        "utf-8"
      );
      console.log("tracingLinesData:", tracingLinesData);
>>>>>>> 43f6e8a0
      // Add a slight delay to simulate network latency
      setTimeout(() => {
        res.json(JSON.parse(tracingLinesData));
      }, 300);
    } catch (error) {
      console.error("Error reading tracing lines data:", error);
      res.status(500).json({ message: "Error reading tracing lines data" });
    }
  });

<<<<<<< HEAD
    // Add analysis lines endpoint
    app.get('/api/analysis-lines', async (req, res) => {
      try {
        const analysisLinesPath = path.join(__dirname, 'mock', 'analysis-lines.json');
        const analysisLinesData = await fs.promises.readFile(analysisLinesPath, 'utf-8');
        console.log('tracingLinesData:', analysisLinesData);
        // Add a slight delay to simulate network latency
        setTimeout(() => {
          res.json(JSON.parse(analysisLinesData));
        }, 300);
      } catch (error) {
        console.error('Error fetching analysis lines:', error);
        res.status(500).json({
          status: 'error',
          message: 'Failed to retrieve analysis lines',
          data: []
        });
      }
    });
  
=======
>>>>>>> 43f6e8a0
  // Get detected landmarks data - read from the JSON file
  app.get("/api/detected-landmarks", async (req, res) => {
    try {
      const landmarksPath = path.join(
        __dirname,
        "mock",
        "detected-landmarks.json"
      );
      const landmarksData = await fs.promises.readFile(landmarksPath, "utf-8");

      // Add a slight delay to simulate network latency
      setTimeout(() => {
        res.json(JSON.parse(landmarksData));
      }, 300);
    } catch (error) {
      console.error("Error reading landmarks data:", error);
      res.status(500).json({ message: "Error reading landmarks data" });
    }
  });

  // Get landmarks data from landmarks.json
  app.get("/api/landmarks", async (req, res) => {
    try {
      const landmarksPath = path.join(__dirname, "mock", "landmarks.json");
      const landmarksData = await fs.promises.readFile(landmarksPath, "utf-8");

      // Add a slight delay to simulate network latency
      setTimeout(() => {
        res.json(JSON.parse(landmarksData));
      }, 300);
    } catch (error) {
      console.error("Error reading landmarks data:", error);
      res.status(500).json({ message: "Error reading landmarks data" });
    }
  });

  // Landmarks API
  app.get("/api/landmarks-collections/:id", async (req, res) => {
    const { id } = req.params;
    const collection = await storage.getLandmarksCollection(id);

    if (!collection) {
      return res
        .status(404)
        .json({ message: "Landmarks collection not found" });
    }

    res.json(collection);
  });

  app.get(
    "/api/patients/:patientId/landmarks-collections",
    async (req, res) => {
      const { patientId } = req.params;
      const collections = await storage.getLandmarksCollectionsByPatient(
        patientId
      );
      res.json(collections);
    }
  );

  app.post("/api/landmarks-collections", async (req, res) => {
    try {
      const collection: LandmarksCollection = req.body;
      const created = await storage.createLandmarksCollection(collection);
      res.status(201).json(created);
    } catch (error) {
      res
        .status(400)
        .json({ message: "Invalid landmarks collection data", error });
    }
  });

  app.put("/api/landmarks-collections/:id", async (req, res) => {
    const { id } = req.params;
    try {
      const updates: Partial<LandmarksCollection> = req.body;
      const updated = await storage.updateLandmarksCollection(id, updates);

      if (!updated) {
        return res
          .status(404)
          .json({ message: "Landmarks collection not found" });
      }

      res.json(updated);
    } catch (error) {
      res
        .status(400)
        .json({ message: "Invalid landmarks collection data", error });
    }
  });

  app.delete("/api/landmarks-collections/:id", async (req, res) => {
    const { id } = req.params;
    const deleted = await storage.deleteLandmarksCollection(id);

    if (!deleted) {
      return res
        .status(404)
        .json({ message: "Landmarks collection not found" });
    }

    res.status(204).send();
  });

  // Debug endpoint to check if the server is running
  app.get("/api/health", (req, res) => {
    res.json({
      status: "ok",
      timestamp: new Date().toISOString(),
      mode: "single-user",
    });
  });

  // Root level health check
  app.get("/healthz", (req, res) => {
    res.send("ok");
  });

  // Simple CRUD operations for landmarks - no collaboration tracking
  app.post(
    "/api/landmarks-collections/:collectionId/landmarks",
    async (req, res) => {
      const { collectionId } = req.params;
      const { landmark, username } = req.body;

      if (!landmark) {
        return res.status(400).json({
          message: "Missing required field: landmark",
        });
      }

      try {
        // Add the landmark to the collection
        const collection = await storage.getLandmarksCollection(collectionId);
        if (!collection) {
          return res.status(404).json({ message: "Collection not found" });
        }

        const updatedLandmarks = [...collection.landmarks, landmark];
        const updatedCollection = await storage.updateLandmarksCollection(
          collectionId,
          {
            landmarks: updatedLandmarks,
            lastModifiedBy: username || "unknown",
          }
        );

        res.status(201).json({
          message: "Landmark added successfully",
          landmark,
          collection: updatedCollection,
        });
      } catch (error) {
        console.error("Error adding landmark:", error);
        res.status(500).json({
          message: "Error adding landmark",
          error: error instanceof Error ? error.message : String(error),
        });
      }
    }
  );

  // Update landmark endpoint - simplified
  app.put(
    "/api/landmarks-collections/:collectionId/landmarks/:landmarkId",
    async (req, res) => {
      const { collectionId, landmarkId } = req.params;
      const { landmark, username } = req.body;

      if (!landmark) {
        return res.status(400).json({
          message: "Missing required field: landmark",
        });
      }

      try {
        // Update the landmark
        const collection = await storage.getLandmarksCollection(collectionId);
        if (!collection) {
          return res.status(404).json({ message: "Collection not found" });
        }

        const updatedLandmarks = collection.landmarks.map((l: Landmark) =>
          l.id === landmarkId ? landmark : l
        );

        const updatedCollection = await storage.updateLandmarksCollection(
          collectionId,
          {
            landmarks: updatedLandmarks,
            lastModifiedBy: username || "unknown",
          }
        );

        res.json({
          message: "Landmark updated successfully",
          landmark,
          collection: updatedCollection,
        });
      } catch (error) {
        console.error("Error updating landmark:", error);
        res.status(500).json({
          message: "Error updating landmark",
          error: error instanceof Error ? error.message : String(error),
        });
      }
    }
  );

  // Delete landmark endpoint - simplified
  app.delete(
    "/api/landmarks-collections/:collectionId/landmarks/:landmarkId",
    async (req, res) => {
      const { collectionId, landmarkId } = req.params;
      const { username } = req.body;

      try {
        // Delete the landmark
        const collection = await storage.getLandmarksCollection(collectionId);
        if (!collection) {
          return res.status(404).json({ message: "Collection not found" });
        }

        const updatedLandmarks = collection.landmarks.filter(
          (l: Landmark) => l.id !== landmarkId
        );

        const updatedCollection = await storage.updateLandmarksCollection(
          collectionId,
          {
            landmarks: updatedLandmarks,
            lastModifiedBy: username || "unknown",
          }
        );

        res.json({
          message: "Landmark deleted successfully",
          collection: updatedCollection,
        });
      } catch (error) {
        console.error("Error deleting landmark:", error);
        res.status(500).json({
          message: "Error deleting landmark",
          error: error instanceof Error ? error.message : String(error),
        });
      }
    }
  );

  // Debug endpoint to check image paths
  app.get("/api/debug/image-paths", (req, res) => {
    const publicPath = path.join(process.cwd(), "public");
    const imagesPath = path.join(publicPath, "images");

    // Check if directories exist
    const publicExists = fs.existsSync(publicPath);
    const imagesExists = fs.existsSync(imagesPath);

    // List files in directories if they exist
    const publicFiles: string[] = [];
    const imageFiles: string[] = [];

    if (publicExists) {
      try {
        const files = fs.readdirSync(publicPath);
        files.forEach((file) => publicFiles.push(file));
      } catch (error) {
        publicFiles.push(
          `Error reading directory: ${
            error instanceof Error ? error.message : String(error)
          }`
        );
      }
    }

    if (imagesExists) {
      try {
        const files = fs.readdirSync(imagesPath);
        files.forEach((file) => imageFiles.push(file));
      } catch (error) {
        imageFiles.push(
          `Error reading directory: ${
            error instanceof Error ? error.message : String(error)
          }`
        );
      }
    }

    res.json({
      paths: {
        publicPath,
        imagesPath,
      },
      exists: {
        publicExists,
        imagesExists,
      },
      files: {
        publicFiles,
        imageFiles,
      },
    });
  });

  // Create and return HTTP server (without WebSocket)
  const httpServer = createServer(app);
  console.log("Starting server in single-user mode");

  return httpServer;
}<|MERGE_RESOLUTION|>--- conflicted
+++ resolved
@@ -107,21 +107,8 @@
   // Get tracing lines data
   app.get("/api/tracing-lines", async (req, res) => {
     try {
-<<<<<<< HEAD
       const tracingLinesPath = path.join(__dirname, 'mock', 'tracing-lines.json');
       const tracingLinesData = await fs.promises.readFile(tracingLinesPath, 'utf-8');
-=======
-      const tracingLinesPath = path.join(
-        __dirname,
-        "mock",
-        "tracing-lines.json"
-      );
-      const tracingLinesData = await fs.promises.readFile(
-        tracingLinesPath,
-        "utf-8"
-      );
-      console.log("tracingLinesData:", tracingLinesData);
->>>>>>> 43f6e8a0
       // Add a slight delay to simulate network latency
       setTimeout(() => {
         res.json(JSON.parse(tracingLinesData));
@@ -132,7 +119,6 @@
     }
   });
 
-<<<<<<< HEAD
     // Add analysis lines endpoint
     app.get('/api/analysis-lines', async (req, res) => {
       try {
@@ -153,8 +139,6 @@
       }
     });
   
-=======
->>>>>>> 43f6e8a0
   // Get detected landmarks data - read from the JSON file
   app.get("/api/detected-landmarks", async (req, res) => {
     try {
