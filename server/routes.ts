import express, { type Express, Request, Response, NextFunction } from "express";
import path from "path";
import fs from "fs";
import { createServer, type Server } from "http";
import { storage } from "./storage";
import { z } from "zod";
<<<<<<< HEAD
=======
// import swaggerUi from 'swagger-ui-express';
// import YAML from "js-yaml";
>>>>>>> 59866fcf
import { LandmarksCollection, Landmark } from "@shared/schema";
import { fileURLToPath } from "url";
import { dirname } from "path";

const __filename = fileURLToPath(import.meta.url);
const __dirname = dirname(__filename);

<<<<<<< HEAD
// API Documentation object
const apiDocumentation = {
  openapi: "3.0.0",
  info: {
    title: "Cephalometric Landmarks API",
    version: "1.0.0",
    description: "API for managing cephalometric landmarks and analysis"
  },
  servers: [
    {
      url: "http://0.0.0.0:5000",
      description: "Current server"
    }
  ],
  paths: {
    "/api/landmarks": {
      get: {
        summary: "Get landmarks data",
        description: "Retrieve the complete set of cephalometric landmarks with their coordinates",
        responses: {
          "200": {
            description: "Successful operation"
          }
        }
      }
    },
    "/api/tracing-lines": {
      get: {
        summary: "Get tracing lines data",
        description: "Retrieve the complete set of tracing lines with their paths and styling",
        responses: {
          "200": {
            description: "Successful operation"
          }
        }
      }
    },
    "/api/analysis-lines": {
      get: {
        summary: "Get analysis lines data",
        description: "Retrieve the complete set of analysis lines with their paths and styling",
        responses: {
          "200": {
            description: "Successful operation"
          }
        }
      }
    },
    "/api/landmarks-collections/:id": {
      get: {
        summary: "Get a landmarks collection",
        description: "Retrieve a specific landmarks collection by ID",
        responses: {
          "200": {
            description: "Successful operation"
          },
          "404": {
            description: "Collection not found"
          }
        }
      }
    },
    "/api/patients/:patientId/landmarks-collections": {
      get: {
        summary: "Get patient's landmark collections",
        description: "Retrieve all landmark collections for a specific patient",
        responses: {
          "200": {
            description: "Successful operation"
          }
        }
      }
    }
  }
};
=======
// Load Swagger document
// const swaggerPath = path.join(__dirname, "swagger.yaml");
// console.log("Loading Swagger from:", swaggerPath);
// const swaggerDocument = YAML.load(fs.readFileSync(swaggerPath, 'utf8')) as swaggerUi.JsonObject;
>>>>>>> 59866fcf

// Define analysis data schemas
const AnalysisSchema = z.object({
  patientId: z.string(),
  analysisType: z.string(),
  date: z.string(),
  measurements: z.record(z.string(), z.number()),
  annotations: z.string().optional(),
});

type Analysis = z.infer<typeof AnalysisSchema>;

// Create in-memory storage for analyses
const analyses: Analysis[] = [];

export async function registerRoutes(app: Express): Promise<Server> {
<<<<<<< HEAD
  // Serve custom API documentation
  app.get("/api-docs", (req, res) => {
    res.json(apiDocumentation);
  });
  
  // Serve HTML API documentation UI
  app.get("/api-docs/ui", (req, res) => {
    const html = `
    <!DOCTYPE html>
    <html lang="en">
    <head>
      <meta charset="UTF-8">
      <meta name="viewport" content="width=device-width, initial-scale=1.0">
      <title>Cephalometric API Documentation</title>
      <style>
        body {
          font-family: -apple-system, BlinkMacSystemFont, "Segoe UI", Roboto, Helvetica, Arial, sans-serif;
          line-height: 1.6;
          color: #333;
          max-width: 1200px;
          margin: 0 auto;
          padding: 20px;
        }
        h1, h2, h3 {
          color: #2c3e50;
        }
        .endpoint {
          background-color: #f8f9fa;
          border-radius: 5px;
          padding: 15px;
          margin-bottom: 15px;
          border-left: 4px solid #3498db;
        }
        .method {
          display: inline-block;
          padding: 4px 8px;
          border-radius: 3px;
          font-weight: bold;
          margin-right: 10px;
        }
        .get { background-color: #61affe; color: white; }
        .post { background-color: #49cc90; color: white; }
        .put { background-color: #fca130; color: white; }
        .delete { background-color: #f93e3e; color: white; }
        .path {
          font-family: monospace;
          font-weight: bold;
        }
        .description {
          margin: 10px 0;
        }
        .responses {
          margin-top: 10px;
        }
        .response {
          margin: 5px 0;
        }
        .header {
          display: flex;
          justify-content: space-between;
          align-items: center;
          margin-bottom: 20px;
        }
        .server-info {
          margin-bottom: 20px;
          padding: 10px;
          background-color: #e8f4f8;
          border-radius: 4px;
        }
      </style>
    </head>
    <body>
      <div class="header">
        <h1>Cephalometric API Documentation</h1>
        <p>Version 1.0.0</p>
      </div>
      
      <div class="server-info">
        <strong>Server URL:</strong> http://0.0.0.0:5000
      </div>
      
      <div id="endpoints">
        <h2>Endpoints</h2>
        
        <div class="endpoint">
          <div><span class="method get">GET</span><span class="path">/api/landmarks</span></div>
          <div class="description">Retrieve the complete set of cephalometric landmarks with their coordinates</div>
          <div class="responses">
            <div class="response"><strong>200:</strong> Successful operation</div>
          </div>
        </div>
        
        <div class="endpoint">
          <div><span class="method get">GET</span><span class="path">/api/tracing-lines</span></div>
          <div class="description">Retrieve the complete set of tracing lines with their paths and styling</div>
          <div class="responses">
            <div class="response"><strong>200:</strong> Successful operation</div>
          </div>
        </div>
        
        <div class="endpoint">
          <div><span class="method get">GET</span><span class="path">/api/analysis-lines</span></div>
          <div class="description">Retrieve the complete set of analysis lines with their paths and styling</div>
          <div class="responses">
            <div class="response"><strong>200:</strong> Successful operation</div>
          </div>
        </div>
        
        <div class="endpoint">
          <div><span class="method get">GET</span><span class="path">/api/landmarks-collections/:id</span></div>
          <div class="description">Retrieve a specific landmarks collection by ID</div>
          <div class="responses">
            <div class="response"><strong>200:</strong> Successful operation</div>
            <div class="response"><strong>404:</strong> Collection not found</div>
          </div>
        </div>
        
        <div class="endpoint">
          <div><span class="method get">GET</span><span class="path">/api/patients/:patientId/landmarks-collections</span></div>
          <div class="description">Retrieve all landmark collections for a specific patient</div>
          <div class="responses">
            <div class="response"><strong>200:</strong> Successful operation</div>
          </div>
        </div>
        
        <div class="endpoint">
          <div><span class="method post">POST</span><span class="path">/api/landmarks-collections</span></div>
          <div class="description">Create a new landmarks collection</div>
          <div class="responses">
            <div class="response"><strong>201:</strong> Successful operation</div>
            <div class="response"><strong>400:</strong> Invalid landmarks collection data</div>
          </div>
        </div>
        
        <div class="endpoint">
          <div><span class="method put">PUT</span><span class="path">/api/landmarks-collections/:id</span></div>
          <div class="description">Update a landmarks collection</div>
          <div class="responses">
            <div class="response"><strong>200:</strong> Successful operation</div>
            <div class="response"><strong>404:</strong> Collection not found</div>
            <div class="response"><strong>400:</strong> Invalid landmarks collection data</div>
          </div>
        </div>
        
        <div class="endpoint">
          <div><span class="method delete">DELETE</span><span class="path">/api/landmarks-collections/:id</span></div>
          <div class="description">Delete a landmarks collection</div>
          <div class="responses">
            <div class="response"><strong>204:</strong> Successful operation</div>
            <div class="response"><strong>404:</strong> Collection not found</div>
          </div>
        </div>
      </div>
    </body>
    </html>
    `;
    res.setHeader('Content-Type', 'text/html');
    res.send(html);
  });
=======
  // Serve Swagger UI
  // app.use("/api-docs", swaggerUi.serve, swaggerUi.setup(swaggerDocument));
>>>>>>> 59866fcf

  // Static files are already being served in server/index.ts
  // Get all analyses for a patient
  app.get("/api/patients/:patientId/analyses", (req, res) => {
    const { patientId } = req.params;
    const patientAnalyses = analyses.filter((a) => a.patientId === patientId);
    res.json(patientAnalyses);
  });

  // Get a specific analysis by id
  app.get("/api/analyses/:analysisId", (req, res) => {
    const { analysisId } = req.params;
    const analysis = analyses.find(
      (a) => a.patientId + "-" + a.date === analysisId
    );

    if (!analysis) {
      return res.status(404).json({ message: "Analysis not found" });
    }

    res.json(analysis);
  });

  // Create a new analysis
  app.post("/api/analyses", (req, res) => {
    try {
      const validatedData = AnalysisSchema.parse(req.body);
      analyses.push(validatedData);
      res.status(201).json(validatedData);
    } catch (error) {
      res.status(400).json({ message: "Invalid analysis data", error });
    }
  });

  // Update an existing analysis
  app.put("/api/analyses/:analysisId", (req, res) => {
    const { analysisId } = req.params;
    const analysisIndex = analyses.findIndex(
      (a) => a.patientId + "-" + a.date === analysisId
    );

    if (analysisIndex === -1) {
      return res.status(404).json({ message: "Analysis not found" });
    }

    try {
      const validatedData = AnalysisSchema.parse(req.body);
      analyses[analysisIndex] = validatedData;
      res.json(validatedData);
    } catch (error) {
      res.status(400).json({ message: "Invalid analysis data", error });
    }
  });

  // Get analysis templates
  app.get("/api/analysis-templates", (req, res) => {
    // This would normally fetch from a database
    const templates = [
      { id: "tweed", name: "Tweed" },
      { id: "steiner", name: "Steiner" },
      { id: "ricketts", name: "Ricketts" },
      { id: "downs", name: "Downs" },
      { id: "mcnamara", name: "McNamara" },
      { id: "jarabak", name: "Jarabak" },
    ];

    res.json(templates);
  });

  // Get tracing lines data
  app.get("/api/tracing-lines", async (req, res) => {
    try {
      const tracingLinesPath = path.join(__dirname, 'mock', 'tracing-lines.json');
      const tracingLinesData = await fs.promises.readFile(tracingLinesPath, 'utf-8');
      // Add a slight delay to simulate network latency
      setTimeout(() => {
        res.json(JSON.parse(tracingLinesData));
      }, 300);
    } catch (error) {
      console.error("Error reading tracing lines data:", error);
      res.status(500).json({ message: "Error reading tracing lines data" });
    }
  });

    // Add analysis lines endpoint
    app.get('/api/analysis-lines', async (req, res) => {
      try {
        const analysisLinesPath = path.join(__dirname, 'mock', 'analysis-lines.json');
        const analysisLinesData = await fs.promises.readFile(analysisLinesPath, 'utf-8');
        console.log('tracingLinesData:', analysisLinesData);
        // Add a slight delay to simulate network latency
        setTimeout(() => {
          res.json(JSON.parse(analysisLinesData));
        }, 300);
      } catch (error) {
        console.error('Error fetching analysis lines:', error);
        res.status(500).json({
          status: 'error',
          message: 'Failed to retrieve analysis lines',
          data: []
        });
      }
    });
  
  // Get detected landmarks data - read from the JSON file
  app.get("/api/detected-landmarks", async (req, res) => {
    try {
      const landmarksPath = path.join(
        __dirname,
        "mock",
        "detected-landmarks.json"
      );
      const landmarksData = await fs.promises.readFile(landmarksPath, "utf-8");

      // Add a slight delay to simulate network latency
      setTimeout(() => {
        res.json(JSON.parse(landmarksData));
      }, 300);
    } catch (error) {
      console.error("Error reading landmarks data:", error);
      res.status(500).json({ message: "Error reading landmarks data" });
    }
  });

  // Get landmarks data from landmarks.json
  app.get("/api/landmarks", async (req, res) => {
    try {
      const landmarksPath = path.join(__dirname, "mock", "landmarks.json");
      const landmarksData = await fs.promises.readFile(landmarksPath, "utf-8");

      // Add a slight delay to simulate network latency
      setTimeout(() => {
        res.json(JSON.parse(landmarksData));
      }, 300);
    } catch (error) {
      console.error("Error reading landmarks data:", error);
      res.status(500).json({ message: "Error reading landmarks data" });
    }
  });

  // Landmarks API
  app.get("/api/landmarks-collections/:id", async (req, res) => {
    const { id } = req.params;
    const collection = await storage.getLandmarksCollection(id);

    if (!collection) {
      return res
        .status(404)
        .json({ message: "Landmarks collection not found" });
    }

    res.json(collection);
  });

  app.get(
    "/api/patients/:patientId/landmarks-collections",
    async (req, res) => {
      const { patientId } = req.params;
      const collections = await storage.getLandmarksCollectionsByPatient(
        patientId
      );
      res.json(collections);
    }
  );

  app.post("/api/landmarks-collections", async (req, res) => {
    try {
      const collection: LandmarksCollection = req.body;
      const created = await storage.createLandmarksCollection(collection);
      res.status(201).json(created);
    } catch (error) {
      res
        .status(400)
        .json({ message: "Invalid landmarks collection data", error });
    }
  });

  app.put("/api/landmarks-collections/:id", async (req, res) => {
    const { id } = req.params;
    try {
      const updates: Partial<LandmarksCollection> = req.body;
      const updated = await storage.updateLandmarksCollection(id, updates);

      if (!updated) {
        return res
          .status(404)
          .json({ message: "Landmarks collection not found" });
      }

      res.json(updated);
    } catch (error) {
      res
        .status(400)
        .json({ message: "Invalid landmarks collection data", error });
    }
  });

  app.delete("/api/landmarks-collections/:id", async (req, res) => {
    const { id } = req.params;
    const deleted = await storage.deleteLandmarksCollection(id);

    if (!deleted) {
      return res
        .status(404)
        .json({ message: "Landmarks collection not found" });
    }

    res.status(204).send();
  });

  // Debug endpoint to check if the server is running
  app.get("/api/health", (req, res) => {
    res.json({
      status: "ok",
      timestamp: new Date().toISOString(),
      mode: "single-user",
    });
  });
  
  // Debug server info endpoint to help diagnose connection issues
  app.all("/api/debug/server-info", (req, res) => {
    const serverInfo = {
      timestamp: new Date().toISOString(),
      environment: process.env.NODE_ENV || 'development',
      port: 5000,
      hostname: req.hostname,
      ip: req.ip,
      protocol: req.protocol,
      originalUrl: req.originalUrl,
      method: req.method,
      headers: req.headers,
      nodeVersion: process.version,
      cwd: process.cwd(),
      memoryUsage: process.memoryUsage(),
    };
    
    res.json(serverInfo);
  });

  // Root level health check
  app.get("/healthz", (req, res) => {
    res.send("ok");
  });

  // Simple CRUD operations for landmarks - no collaboration tracking
  app.post(
    "/api/landmarks-collections/:collectionId/landmarks",
    async (req, res) => {
      const { collectionId } = req.params;
      const { landmark, username } = req.body;

      if (!landmark) {
        return res.status(400).json({
          message: "Missing required field: landmark",
        });
      }

      try {
        // Add the landmark to the collection
        const collection = await storage.getLandmarksCollection(collectionId);
        if (!collection) {
          return res.status(404).json({ message: "Collection not found" });
        }

        const updatedLandmarks = [...collection.landmarks, landmark];
        const updatedCollection = await storage.updateLandmarksCollection(
          collectionId,
          {
            landmarks: updatedLandmarks,
            lastModifiedBy: username || "unknown",
          }
        );

        res.status(201).json({
          message: "Landmark added successfully",
          landmark,
          collection: updatedCollection,
        });
      } catch (error) {
        console.error("Error adding landmark:", error);
        res.status(500).json({
          message: "Error adding landmark",
          error: error instanceof Error ? error.message : String(error),
        });
      }
    }
  );

  // Update landmark endpoint - simplified
  app.put(
    "/api/landmarks-collections/:collectionId/landmarks/:landmarkId",
    async (req, res) => {
      const { collectionId, landmarkId } = req.params;
      const { landmark, username } = req.body;

      if (!landmark) {
        return res.status(400).json({
          message: "Missing required field: landmark",
        });
      }

      try {
        // Update the landmark
        const collection = await storage.getLandmarksCollection(collectionId);
        if (!collection) {
          return res.status(404).json({ message: "Collection not found" });
        }

        const updatedLandmarks = collection.landmarks.map((l: Landmark) =>
          l.id === landmarkId ? landmark : l
        );

        const updatedCollection = await storage.updateLandmarksCollection(
          collectionId,
          {
            landmarks: updatedLandmarks,
            lastModifiedBy: username || "unknown",
          }
        );

        res.json({
          message: "Landmark updated successfully",
          landmark,
          collection: updatedCollection,
        });
      } catch (error) {
        console.error("Error updating landmark:", error);
        res.status(500).json({
          message: "Error updating landmark",
          error: error instanceof Error ? error.message : String(error),
        });
      }
    }
  );

  // Delete landmark endpoint - simplified
  app.delete(
    "/api/landmarks-collections/:collectionId/landmarks/:landmarkId",
    async (req, res) => {
      const { collectionId, landmarkId } = req.params;
      const { username } = req.body;

      try {
        // Delete the landmark
        const collection = await storage.getLandmarksCollection(collectionId);
        if (!collection) {
          return res.status(404).json({ message: "Collection not found" });
        }

        const updatedLandmarks = collection.landmarks.filter(
          (l: Landmark) => l.id !== landmarkId
        );

        const updatedCollection = await storage.updateLandmarksCollection(
          collectionId,
          {
            landmarks: updatedLandmarks,
            lastModifiedBy: username || "unknown",
          }
        );

        res.json({
          message: "Landmark deleted successfully",
          collection: updatedCollection,
        });
      } catch (error) {
        console.error("Error deleting landmark:", error);
        res.status(500).json({
          message: "Error deleting landmark",
          error: error instanceof Error ? error.message : String(error),
        });
      }
    }
  );

  // Debug endpoint to check image paths
  app.get("/api/debug/image-paths", (req, res) => {
    const publicPath = path.join(process.cwd(), "public");
    const imagesPath = path.join(publicPath, "images");

    // Check if directories exist
    const publicExists = fs.existsSync(publicPath);
    const imagesExists = fs.existsSync(imagesPath);

    // List files in directories if they exist
    const publicFiles: string[] = [];
    const imageFiles: string[] = [];

    if (publicExists) {
      try {
        const files = fs.readdirSync(publicPath);
        files.forEach((file) => publicFiles.push(file));
      } catch (error) {
        publicFiles.push(
          `Error reading directory: ${
            error instanceof Error ? error.message : String(error)
          }`
        );
      }
    }

    if (imagesExists) {
      try {
        const files = fs.readdirSync(imagesPath);
        files.forEach((file) => imageFiles.push(file));
      } catch (error) {
        imageFiles.push(
          `Error reading directory: ${
            error instanceof Error ? error.message : String(error)
          }`
        );
      }
    }

    res.json({
      paths: {
        publicPath,
        imagesPath,
      },
      exists: {
        publicExists,
        imagesExists,
      },
      files: {
        publicFiles,
        imageFiles,
      },
    });
  });

  // Create and return HTTP server (without WebSocket)
  const httpServer = createServer(app);
  console.log("Starting server in single-user mode");

  return httpServer;
}<|MERGE_RESOLUTION|>--- conflicted
+++ resolved
@@ -1,14 +1,14 @@
-import express, { type Express, Request, Response, NextFunction } from "express";
+import express, {
+  type Express,
+  Request,
+  Response,
+  NextFunction,
+} from "express";
 import path from "path";
 import fs from "fs";
 import { createServer, type Server } from "http";
 import { storage } from "./storage";
 import { z } from "zod";
-<<<<<<< HEAD
-=======
-// import swaggerUi from 'swagger-ui-express';
-// import YAML from "js-yaml";
->>>>>>> 59866fcf
 import { LandmarksCollection, Landmark } from "@shared/schema";
 import { fileURLToPath } from "url";
 import { dirname } from "path";
@@ -16,54 +16,56 @@
 const __filename = fileURLToPath(import.meta.url);
 const __dirname = dirname(__filename);
 
-<<<<<<< HEAD
 // API Documentation object
 const apiDocumentation = {
   openapi: "3.0.0",
   info: {
     title: "Cephalometric Landmarks API",
     version: "1.0.0",
-    description: "API for managing cephalometric landmarks and analysis"
+    description: "API for managing cephalometric landmarks and analysis",
   },
   servers: [
     {
       url: "http://0.0.0.0:5000",
-      description: "Current server"
-    }
+      description: "Current server",
+    },
   ],
   paths: {
     "/api/landmarks": {
       get: {
         summary: "Get landmarks data",
-        description: "Retrieve the complete set of cephalometric landmarks with their coordinates",
+        description:
+          "Retrieve the complete set of cephalometric landmarks with their coordinates",
         responses: {
           "200": {
-            description: "Successful operation"
-          }
-        }
-      }
+            description: "Successful operation",
+          },
+        },
+      },
     },
     "/api/tracing-lines": {
       get: {
         summary: "Get tracing lines data",
-        description: "Retrieve the complete set of tracing lines with their paths and styling",
+        description:
+          "Retrieve the complete set of tracing lines with their paths and styling",
         responses: {
           "200": {
-            description: "Successful operation"
-          }
-        }
-      }
+            description: "Successful operation",
+          },
+        },
+      },
     },
     "/api/analysis-lines": {
       get: {
         summary: "Get analysis lines data",
-        description: "Retrieve the complete set of analysis lines with their paths and styling",
+        description:
+          "Retrieve the complete set of analysis lines with their paths and styling",
         responses: {
           "200": {
-            description: "Successful operation"
-          }
-        }
-      }
+            description: "Successful operation",
+          },
+        },
+      },
     },
     "/api/landmarks-collections/:id": {
       get: {
@@ -71,13 +73,13 @@
         description: "Retrieve a specific landmarks collection by ID",
         responses: {
           "200": {
-            description: "Successful operation"
+            description: "Successful operation",
           },
           "404": {
-            description: "Collection not found"
-          }
-        }
-      }
+            description: "Collection not found",
+          },
+        },
+      },
     },
     "/api/patients/:patientId/landmarks-collections": {
       get: {
@@ -85,19 +87,13 @@
         description: "Retrieve all landmark collections for a specific patient",
         responses: {
           "200": {
-            description: "Successful operation"
-          }
-        }
-      }
-    }
-  }
+            description: "Successful operation",
+          },
+        },
+      },
+    },
+  },
 };
-=======
-// Load Swagger document
-// const swaggerPath = path.join(__dirname, "swagger.yaml");
-// console.log("Loading Swagger from:", swaggerPath);
-// const swaggerDocument = YAML.load(fs.readFileSync(swaggerPath, 'utf8')) as swaggerUi.JsonObject;
->>>>>>> 59866fcf
 
 // Define analysis data schemas
 const AnalysisSchema = z.object({
@@ -114,12 +110,11 @@
 const analyses: Analysis[] = [];
 
 export async function registerRoutes(app: Express): Promise<Server> {
-<<<<<<< HEAD
   // Serve custom API documentation
   app.get("/api-docs", (req, res) => {
     res.json(apiDocumentation);
   });
-  
+
   // Serve HTML API documentation UI
   app.get("/api-docs/ui", (req, res) => {
     const html = `
@@ -191,14 +186,14 @@
         <h1>Cephalometric API Documentation</h1>
         <p>Version 1.0.0</p>
       </div>
-      
+
       <div class="server-info">
         <strong>Server URL:</strong> http://0.0.0.0:5000
       </div>
-      
+
       <div id="endpoints">
         <h2>Endpoints</h2>
-        
+
         <div class="endpoint">
           <div><span class="method get">GET</span><span class="path">/api/landmarks</span></div>
           <div class="description">Retrieve the complete set of cephalometric landmarks with their coordinates</div>
@@ -206,7 +201,7 @@
             <div class="response"><strong>200:</strong> Successful operation</div>
           </div>
         </div>
-        
+
         <div class="endpoint">
           <div><span class="method get">GET</span><span class="path">/api/tracing-lines</span></div>
           <div class="description">Retrieve the complete set of tracing lines with their paths and styling</div>
@@ -214,7 +209,7 @@
             <div class="response"><strong>200:</strong> Successful operation</div>
           </div>
         </div>
-        
+
         <div class="endpoint">
           <div><span class="method get">GET</span><span class="path">/api/analysis-lines</span></div>
           <div class="description">Retrieve the complete set of analysis lines with their paths and styling</div>
@@ -222,7 +217,7 @@
             <div class="response"><strong>200:</strong> Successful operation</div>
           </div>
         </div>
-        
+
         <div class="endpoint">
           <div><span class="method get">GET</span><span class="path">/api/landmarks-collections/:id</span></div>
           <div class="description">Retrieve a specific landmarks collection by ID</div>
@@ -231,7 +226,7 @@
             <div class="response"><strong>404:</strong> Collection not found</div>
           </div>
         </div>
-        
+
         <div class="endpoint">
           <div><span class="method get">GET</span><span class="path">/api/patients/:patientId/landmarks-collections</span></div>
           <div class="description">Retrieve all landmark collections for a specific patient</div>
@@ -239,7 +234,7 @@
             <div class="response"><strong>200:</strong> Successful operation</div>
           </div>
         </div>
-        
+
         <div class="endpoint">
           <div><span class="method post">POST</span><span class="path">/api/landmarks-collections</span></div>
           <div class="description">Create a new landmarks collection</div>
@@ -248,7 +243,7 @@
             <div class="response"><strong>400:</strong> Invalid landmarks collection data</div>
           </div>
         </div>
-        
+
         <div class="endpoint">
           <div><span class="method put">PUT</span><span class="path">/api/landmarks-collections/:id</span></div>
           <div class="description">Update a landmarks collection</div>
@@ -258,7 +253,7 @@
             <div class="response"><strong>400:</strong> Invalid landmarks collection data</div>
           </div>
         </div>
-        
+
         <div class="endpoint">
           <div><span class="method delete">DELETE</span><span class="path">/api/landmarks-collections/:id</span></div>
           <div class="description">Delete a landmarks collection</div>
@@ -271,13 +266,9 @@
     </body>
     </html>
     `;
-    res.setHeader('Content-Type', 'text/html');
+    res.setHeader("Content-Type", "text/html");
     res.send(html);
   });
-=======
-  // Serve Swagger UI
-  // app.use("/api-docs", swaggerUi.serve, swaggerUi.setup(swaggerDocument));
->>>>>>> 59866fcf
 
   // Static files are already being served in server/index.ts
   // Get all analyses for a patient
@@ -291,7 +282,7 @@
   app.get("/api/analyses/:analysisId", (req, res) => {
     const { analysisId } = req.params;
     const analysis = analyses.find(
-      (a) => a.patientId + "-" + a.date === analysisId
+      (a) => a.patientId + "-" + a.date === analysisId,
     );
 
     if (!analysis) {
@@ -316,7 +307,7 @@
   app.put("/api/analyses/:analysisId", (req, res) => {
     const { analysisId } = req.params;
     const analysisIndex = analyses.findIndex(
-      (a) => a.patientId + "-" + a.date === analysisId
+      (a) => a.patientId + "-" + a.date === analysisId,
     );
 
     if (analysisIndex === -1) {
@@ -350,8 +341,15 @@
   // Get tracing lines data
   app.get("/api/tracing-lines", async (req, res) => {
     try {
-      const tracingLinesPath = path.join(__dirname, 'mock', 'tracing-lines.json');
-      const tracingLinesData = await fs.promises.readFile(tracingLinesPath, 'utf-8');
+      const tracingLinesPath = path.join(
+        __dirname,
+        "mock",
+        "tracing-lines.json",
+      );
+      const tracingLinesData = await fs.promises.readFile(
+        tracingLinesPath,
+        "utf-8",
+      );
       // Add a slight delay to simulate network latency
       setTimeout(() => {
         res.json(JSON.parse(tracingLinesData));
@@ -362,33 +360,40 @@
     }
   });
 
-    // Add analysis lines endpoint
-    app.get('/api/analysis-lines', async (req, res) => {
-      try {
-        const analysisLinesPath = path.join(__dirname, 'mock', 'analysis-lines.json');
-        const analysisLinesData = await fs.promises.readFile(analysisLinesPath, 'utf-8');
-        console.log('tracingLinesData:', analysisLinesData);
-        // Add a slight delay to simulate network latency
-        setTimeout(() => {
-          res.json(JSON.parse(analysisLinesData));
-        }, 300);
-      } catch (error) {
-        console.error('Error fetching analysis lines:', error);
-        res.status(500).json({
-          status: 'error',
-          message: 'Failed to retrieve analysis lines',
-          data: []
-        });
-      }
-    });
-  
+  // Add analysis lines endpoint
+  app.get("/api/analysis-lines", async (req, res) => {
+    try {
+      const analysisLinesPath = path.join(
+        __dirname,
+        "mock",
+        "analysis-lines.json",
+      );
+      const analysisLinesData = await fs.promises.readFile(
+        analysisLinesPath,
+        "utf-8",
+      );
+      console.log("tracingLinesData:", analysisLinesData);
+      // Add a slight delay to simulate network latency
+      setTimeout(() => {
+        res.json(JSON.parse(analysisLinesData));
+      }, 300);
+    } catch (error) {
+      console.error("Error fetching analysis lines:", error);
+      res.status(500).json({
+        status: "error",
+        message: "Failed to retrieve analysis lines",
+        data: [],
+      });
+    }
+  });
+
   // Get detected landmarks data - read from the JSON file
   app.get("/api/detected-landmarks", async (req, res) => {
     try {
       const landmarksPath = path.join(
         __dirname,
         "mock",
-        "detected-landmarks.json"
+        "detected-landmarks.json",
       );
       const landmarksData = await fs.promises.readFile(landmarksPath, "utf-8");
 
@@ -436,11 +441,10 @@
     "/api/patients/:patientId/landmarks-collections",
     async (req, res) => {
       const { patientId } = req.params;
-      const collections = await storage.getLandmarksCollectionsByPatient(
-        patientId
-      );
+      const collections =
+        await storage.getLandmarksCollectionsByPatient(patientId);
       res.json(collections);
-    }
+    },
   );
 
   app.post("/api/landmarks-collections", async (req, res) => {
@@ -496,12 +500,12 @@
       mode: "single-user",
     });
   });
-  
+
   // Debug server info endpoint to help diagnose connection issues
   app.all("/api/debug/server-info", (req, res) => {
     const serverInfo = {
       timestamp: new Date().toISOString(),
-      environment: process.env.NODE_ENV || 'development',
+      environment: process.env.NODE_ENV || "development",
       port: 5000,
       hostname: req.hostname,
       ip: req.ip,
@@ -513,7 +517,7 @@
       cwd: process.cwd(),
       memoryUsage: process.memoryUsage(),
     };
-    
+
     res.json(serverInfo);
   });
 
@@ -548,7 +552,7 @@
           {
             landmarks: updatedLandmarks,
             lastModifiedBy: username || "unknown",
-          }
+          },
         );
 
         res.status(201).json({
@@ -563,7 +567,7 @@
           error: error instanceof Error ? error.message : String(error),
         });
       }
-    }
+    },
   );
 
   // Update landmark endpoint - simplified
@@ -587,7 +591,7 @@
         }
 
         const updatedLandmarks = collection.landmarks.map((l: Landmark) =>
-          l.id === landmarkId ? landmark : l
+          l.id === landmarkId ? landmark : l,
         );
 
         const updatedCollection = await storage.updateLandmarksCollection(
@@ -595,7 +599,7 @@
           {
             landmarks: updatedLandmarks,
             lastModifiedBy: username || "unknown",
-          }
+          },
         );
 
         res.json({
@@ -610,7 +614,7 @@
           error: error instanceof Error ? error.message : String(error),
         });
       }
-    }
+    },
   );
 
   // Delete landmark endpoint - simplified
@@ -628,7 +632,7 @@
         }
 
         const updatedLandmarks = collection.landmarks.filter(
-          (l: Landmark) => l.id !== landmarkId
+          (l: Landmark) => l.id !== landmarkId,
         );
 
         const updatedCollection = await storage.updateLandmarksCollection(
@@ -636,7 +640,7 @@
           {
             landmarks: updatedLandmarks,
             lastModifiedBy: username || "unknown",
-          }
+          },
         );
 
         res.json({
@@ -650,7 +654,7 @@
           error: error instanceof Error ? error.message : String(error),
         });
       }
-    }
+    },
   );
 
   // Debug endpoint to check image paths
@@ -674,7 +678,7 @@
         publicFiles.push(
           `Error reading directory: ${
             error instanceof Error ? error.message : String(error)
-          }`
+          }`,
         );
       }
     }
@@ -687,7 +691,7 @@
         imageFiles.push(
           `Error reading directory: ${
             error instanceof Error ? error.message : String(error)
-          }`
+          }`,
         );
       }
     }
