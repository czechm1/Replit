--- conflicted
+++ resolved
@@ -3,30 +3,17 @@
 import { Slider } from "@/components/ui/slider";
 import { X, Eye, EyeOff, ChevronDown, ChevronUp, List } from "lucide-react";
 import { LayerOpacityType } from "./types";
-<<<<<<< HEAD
-import { LandmarkGroupKey } from "./utils/landmarkGroups";
-import { Separator } from "@/components/ui/separator";
-import { Badge } from "@/components/ui/badge";
-import { CheckIcon } from "lucide-react";
-=======
 import { Checkbox } from "@/components/ui/checkbox";
->>>>>>> 59866fcf
 
 interface ObjectVisibilityProps {
   layerOpacity: LayerOpacityType;
   onLayerOpacityChange: (layer: keyof LayerOpacityType, value: number) => void;
   onClose: () => void;
   onReset: () => void;
-<<<<<<< HEAD
-  // New props for landmark filtering
-  visibleLandmarkGroups: LandmarkGroupKey[];
-  onToggleLandmarkGroup: (group: LandmarkGroupKey) => void;
-=======
   visibleMeasurementGroups?: string[];
   onMeasurementGroupToggle?: (group: string, visible: boolean) => void;
   showMeasurementLegend?: boolean;
   onLegendToggle?: () => void;
->>>>>>> 59866fcf
 }
 
 const ObjectVisibilityControl: React.FC<ObjectVisibilityProps> = ({
@@ -34,18 +21,16 @@
   onLayerOpacityChange,
   onClose,
   onReset,
-<<<<<<< HEAD
-  visibleLandmarkGroups,
-  onToggleLandmarkGroup
-=======
-  visibleMeasurementGroups = ['skeletal', 'dental', 'soft-tissue'],
+  visibleMeasurementGroups = ["skeletal", "dental", "soft-tissue"],
   onMeasurementGroupToggle = () => {},
   showMeasurementLegend = true,
-  onLegendToggle = () => {}
->>>>>>> 59866fcf
+  onLegendToggle = () => {},
 }) => {
   // Helper function to toggle layer visibility
-  const toggleLayerVisibility = (layer: keyof LayerOpacityType, currentValue: number) => {
+  const toggleLayerVisibility = (
+    layer: keyof LayerOpacityType,
+    currentValue: number,
+  ) => {
     if (currentValue > 0) {
       onLayerOpacityChange(layer, 0); // Hide
     } else {
@@ -53,21 +38,16 @@
     }
   };
 
-<<<<<<< HEAD
-  // Check if landmark group is selected
-  const isGroupSelected = (group: LandmarkGroupKey): boolean => {
-    return visibleLandmarkGroups.includes(group);
-=======
   // State for expanded sections
   const [expandedSections, setExpandedSections] = useState({
-    measurements: false
+    measurements: false,
   });
 
   // Toggle section expansion
   const toggleSection = (section: keyof typeof expandedSections) => {
-    setExpandedSections(prev => ({
+    setExpandedSections((prev) => ({
       ...prev,
-      [section]: !prev[section]
+      [section]: !prev[section],
     }));
   };
 
@@ -79,16 +59,15 @@
   // Toggle measurement group visibility
   const toggleMeasurementGroup = (group: string) => {
     onMeasurementGroupToggle(group, !isMeasurementGroupVisible(group));
->>>>>>> 59866fcf
   };
 
   return (
     <div className="bg-white/90 backdrop-blur-sm rounded-lg shadow-md border border-slate-200 p-3 w-72">
       <div className="flex justify-between items-center mb-3">
         <h3 className="font-medium text-slate-800">Object Visibility</h3>
-        <Button 
-          variant="ghost" 
-          size="sm" 
+        <Button
+          variant="ghost"
+          size="sm"
           className="text-slate-400 hover:text-slate-600 h-7 w-7 p-0"
           onClick={onClose}
         >
@@ -96,21 +75,29 @@
           <span className="sr-only">Close</span>
         </Button>
       </div>
-      
+
       <div className="space-y-4">
         <div className="space-y-3">
           {/* Landmarks Section - No Slider, Only Toggle and Filter */}
           <div>
             <div className="flex justify-between items-center">
               <div className="flex items-center">
-                <label className="text-sm text-slate-600 font-medium mr-2">Landmarks</label>
-                <Button 
-                  variant="ghost" 
-                  size="sm" 
+                <label className="text-sm text-slate-600 font-medium mr-2">
+                  Landmarks
+                </label>
+                <Button
+                  variant="ghost"
+                  size="sm"
                   className="p-0 h-6 w-6"
-                  onClick={() => toggleLayerVisibility('landmarks', layerOpacity.landmarks)}
+                  onClick={() =>
+                    toggleLayerVisibility("landmarks", layerOpacity.landmarks)
+                  }
                 >
-                  {layerOpacity.landmarks > 0 ? <Eye className="h-4 w-4" /> : <EyeOff className="h-4 w-4" />}
+                  {layerOpacity.landmarks > 0 ? (
+                    <Eye className="h-4 w-4" />
+                  ) : (
+                    <EyeOff className="h-4 w-4" />
+                  )}
                 </Button>
               </div>
             </div>
@@ -120,114 +107,153 @@
           {layerOpacity.landmarks > 0 && (
             <div className="flex flex-row gap-1 flex-wrap mb-1">
               {/* Skeletal Landmarks */}
-              <Badge 
-                variant={isGroupSelected('skeletal') ? "default" : "outline"} 
-                className={`cursor-pointer ${isGroupSelected('skeletal') ? 'bg-blue-600 hover:bg-blue-700 text-white' : 'hover:bg-slate-100 text-blue-600 border-blue-600'}`}
-                onClick={() => onToggleLandmarkGroup('skeletal')}
+              <Badge
+                variant={isGroupSelected("skeletal") ? "default" : "outline"}
+                className={`cursor-pointer ${isGroupSelected("skeletal") ? "bg-blue-600 hover:bg-blue-700 text-white" : "hover:bg-slate-100 text-blue-600 border-blue-600"}`}
+                onClick={() => onToggleLandmarkGroup("skeletal")}
               >
-                {isGroupSelected('skeletal') && <CheckIcon className="h-3 w-3 mr-1" />}
+                {isGroupSelected("skeletal") && (
+                  <CheckIcon className="h-3 w-3 mr-1" />
+                )}
                 Skeletal
               </Badge>
-              
+
               {/* Dental Landmarks */}
-              <Badge 
-                variant={isGroupSelected('dental') ? "default" : "outline"} 
-                className={`cursor-pointer ${isGroupSelected('dental') ? 'bg-green-600 hover:bg-green-700 text-white' : 'hover:bg-slate-100 text-green-600 border-green-600'}`}
-                onClick={() => onToggleLandmarkGroup('dental')}
+              <Badge
+                variant={isGroupSelected("dental") ? "default" : "outline"}
+                className={`cursor-pointer ${isGroupSelected("dental") ? "bg-green-600 hover:bg-green-700 text-white" : "hover:bg-slate-100 text-green-600 border-green-600"}`}
+                onClick={() => onToggleLandmarkGroup("dental")}
               >
-                {isGroupSelected('dental') && <CheckIcon className="h-3 w-3 mr-1" />}
+                {isGroupSelected("dental") && (
+                  <CheckIcon className="h-3 w-3 mr-1" />
+                )}
                 Dental
               </Badge>
-              
+
               {/* Soft Tissue Landmarks */}
-              <Badge 
-                variant={isGroupSelected('softTissue') ? "default" : "outline"} 
-                className={`cursor-pointer ${isGroupSelected('softTissue') ? 'bg-amber-500 hover:bg-amber-600 text-white' : 'hover:bg-slate-100 text-amber-500 border-amber-500'}`}
-                onClick={() => onToggleLandmarkGroup('softTissue')}
+              <Badge
+                variant={isGroupSelected("softTissue") ? "default" : "outline"}
+                className={`cursor-pointer ${isGroupSelected("softTissue") ? "bg-amber-500 hover:bg-amber-600 text-white" : "hover:bg-slate-100 text-amber-500 border-amber-500"}`}
+                onClick={() => onToggleLandmarkGroup("softTissue")}
               >
-                {isGroupSelected('softTissue') && <CheckIcon className="h-3 w-3 mr-1" />}
+                {isGroupSelected("softTissue") && (
+                  <CheckIcon className="h-3 w-3 mr-1" />
+                )}
                 Soft
               </Badge>
-              
+
               {/* Outline Landmarks */}
-              <Badge 
-                variant={isGroupSelected('outlines') ? "default" : "outline"} 
-                className={`cursor-pointer ${isGroupSelected('outlines') ? 'bg-purple-600 hover:bg-purple-700 text-white' : 'hover:bg-slate-100 text-purple-600 border-purple-600'}`}
-                onClick={() => onToggleLandmarkGroup('outlines')}
+              <Badge
+                variant={isGroupSelected("outlines") ? "default" : "outline"}
+                className={`cursor-pointer ${isGroupSelected("outlines") ? "bg-purple-600 hover:bg-purple-700 text-white" : "hover:bg-slate-100 text-purple-600 border-purple-600"}`}
+                onClick={() => onToggleLandmarkGroup("outlines")}
               >
-                {isGroupSelected('outlines') && <CheckIcon className="h-3 w-3 mr-1" />}
+                {isGroupSelected("outlines") && (
+                  <CheckIcon className="h-3 w-3 mr-1" />
+                )}
                 Outlines
               </Badge>
             </div>
           )}
-          
+
           <Separator className="my-1" />
-          
+
           <div>
             <div className="flex justify-between items-center mb-1">
               <div className="flex items-center">
-                <label className="text-sm text-slate-600 font-medium mr-2">Tracing</label>
-                <Button 
-                  variant="ghost" 
-                  size="sm" 
+                <label className="text-sm text-slate-600 font-medium mr-2">
+                  Tracing
+                </label>
+                <Button
+                  variant="ghost"
+                  size="sm"
                   className="p-0 h-6 w-6"
-                  onClick={() => toggleLayerVisibility('tracing', layerOpacity.tracing)}
+                  onClick={() =>
+                    toggleLayerVisibility("tracing", layerOpacity.tracing)
+                  }
                 >
-                  {layerOpacity.tracing > 0 ? <Eye className="h-4 w-4" /> : <EyeOff className="h-4 w-4" />}
+                  {layerOpacity.tracing > 0 ? (
+                    <Eye className="h-4 w-4" />
+                  ) : (
+                    <EyeOff className="h-4 w-4" />
+                  )}
                 </Button>
               </div>
-              <span className="text-xs text-slate-500">{layerOpacity.tracing}%</span>
+              <span className="text-xs text-slate-500">
+                {layerOpacity.tracing}%
+              </span>
             </div>
             <Slider
               value={[layerOpacity.tracing]}
               min={0}
               max={100}
               step={1}
-              onValueChange={(value) => onLayerOpacityChange('tracing', value[0])}
+              onValueChange={(value) =>
+                onLayerOpacityChange("tracing", value[0])
+              }
               className="w-full"
             />
           </div>
-          
+
           <div>
             <div className="flex justify-between items-center mb-1">
               <div className="flex items-center">
-                <label className="text-sm text-slate-600 font-medium mr-2">Measurements</label>
-                <Button 
-                  variant="ghost" 
-                  size="sm" 
+                <label className="text-sm text-slate-600 font-medium mr-2">
+                  Measurements
+                </label>
+                <Button
+                  variant="ghost"
+                  size="sm"
                   className="p-0 h-6 w-6"
-                  onClick={() => toggleLayerVisibility('measurements', layerOpacity.measurements)}
+                  onClick={() =>
+                    toggleLayerVisibility(
+                      "measurements",
+                      layerOpacity.measurements,
+                    )
+                  }
                 >
-                  {layerOpacity.measurements > 0 ? <Eye className="h-4 w-4" /> : <EyeOff className="h-4 w-4" />}
+                  {layerOpacity.measurements > 0 ? (
+                    <Eye className="h-4 w-4" />
+                  ) : (
+                    <EyeOff className="h-4 w-4" />
+                  )}
                 </Button>
                 <Button
                   variant="ghost"
                   size="sm"
                   className="p-0 h-6 w-6 ml-1"
-                  onClick={() => toggleSection('measurements')}
+                  onClick={() => toggleSection("measurements")}
                 >
-                  {expandedSections.measurements ? <ChevronUp className="h-4 w-4" /> : <ChevronDown className="h-4 w-4" />}
+                  {expandedSections.measurements ? (
+                    <ChevronUp className="h-4 w-4" />
+                  ) : (
+                    <ChevronDown className="h-4 w-4" />
+                  )}
                 </Button>
               </div>
-              <span className="text-xs text-slate-500">{layerOpacity.measurements}%</span>
+              <span className="text-xs text-slate-500">
+                {layerOpacity.measurements}%
+              </span>
             </div>
             <Slider
               value={[layerOpacity.measurements]}
               min={0}
               max={100}
               step={1}
-              onValueChange={(value) => onLayerOpacityChange('measurements', value[0])}
+              onValueChange={(value) =>
+                onLayerOpacityChange("measurements", value[0])
+              }
               className="w-full"
             />
-            
+
             {/* Measurement groups */}
             {expandedSections.measurements && (
               <div className="mt-2 pl-4 space-y-2 border-l-2 border-slate-200">
                 <div className="flex items-center">
                   <Checkbox
                     id="skeletal-measurements"
-                    checked={isMeasurementGroupVisible('skeletal')}
-                    onCheckedChange={() => toggleMeasurementGroup('skeletal')}
+                    checked={isMeasurementGroupVisible("skeletal")}
+                    onCheckedChange={() => toggleMeasurementGroup("skeletal")}
                     className="mr-2 h-4 w-4"
                   />
                   <label
@@ -237,12 +263,12 @@
                     Skeletal Measurements
                   </label>
                 </div>
-                
+
                 <div className="flex items-center">
                   <Checkbox
                     id="dental-measurements"
-                    checked={isMeasurementGroupVisible('dental')}
-                    onCheckedChange={() => toggleMeasurementGroup('dental')}
+                    checked={isMeasurementGroupVisible("dental")}
+                    onCheckedChange={() => toggleMeasurementGroup("dental")}
                     className="mr-2 h-4 w-4"
                   />
                   <label
@@ -252,12 +278,14 @@
                     Dental Measurements
                   </label>
                 </div>
-                
+
                 <div className="flex items-center">
                   <Checkbox
                     id="soft-tissue-measurements"
-                    checked={isMeasurementGroupVisible('soft-tissue')}
-                    onCheckedChange={() => toggleMeasurementGroup('soft-tissue')}
+                    checked={isMeasurementGroupVisible("soft-tissue")}
+                    onCheckedChange={() =>
+                      toggleMeasurementGroup("soft-tissue")
+                    }
                     className="mr-2 h-4 w-4"
                   />
                   <label
@@ -267,7 +295,7 @@
                     Soft Tissue Measurements
                   </label>
                 </div>
-                
+
                 <div className="flex items-center mt-2 pt-2 border-t border-slate-200">
                   <Checkbox
                     id="show-legend"
@@ -286,43 +314,54 @@
               </div>
             )}
           </div>
-          
+
           {/* Analysis line visibility */}
           {layerOpacity.analysisLine !== undefined && (
             <div>
               <div className="flex justify-between items-center mb-1">
                 <div className="flex items-center">
-                  <label className="text-sm text-slate-600 font-medium mr-2">Analysis Line</label>
-                  <Button 
-                    variant="ghost" 
-                    size="sm" 
+                  <label className="text-sm text-slate-600 font-medium mr-2">
+                    Analysis Line
+                  </label>
+                  <Button
+                    variant="ghost"
+                    size="sm"
                     className="p-0 h-6 w-6"
-                    onClick={() => toggleLayerVisibility('analysisLine', layerOpacity.analysisLine || 0)}
-                  >
-                    {(layerOpacity.analysisLine || 0) > 0 ? <Eye className="h-4 w-4" /> : <EyeOff className="h-4 w-4" />}
+                    onClick={() =>
+                      toggleLayerVisibility(
+                        "analysisLine",
+                        layerOpacity.analysisLine || 0,
+                      )
+                    }
+                  >
+                    {(layerOpacity.analysisLine || 0) > 0 ? (
+                      <Eye className="h-4 w-4" />
+                    ) : (
+                      <EyeOff className="h-4 w-4" />
+                    )}
                   </Button>
                 </div>
-                <span className="text-xs text-slate-500">{layerOpacity.analysisLine || 0}%</span>
+                <span className="text-xs text-slate-500">
+                  {layerOpacity.analysisLine || 0}%
+                </span>
               </div>
               <Slider
                 value={[layerOpacity.analysisLine || 0]}
                 min={0}
                 max={100}
                 step={1}
-                onValueChange={(value) => onLayerOpacityChange('analysisLine', value[0])}
+                onValueChange={(value) =>
+                  onLayerOpacityChange("analysisLine", value[0])
+                }
                 className="w-full"
               />
             </div>
           )}
-<<<<<<< HEAD
-
-=======
->>>>>>> 59866fcf
         </div>
-        
-        <Button 
-          variant="outline" 
-          size="sm" 
+
+        <Button
+          variant="outline"
+          size="sm"
           className="w-full px-3 py-1.5 bg-slate-100 hover:bg-slate-200 text-slate-700 text-sm font-medium rounded transition-colors"
           onClick={onReset}
         >
