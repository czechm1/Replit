import React, { useState, useEffect, useRef } from "react";
import { Button } from "@/components/ui/button";
import {
  Tooltip,
  TooltipContent,
  TooltipProvider,
  TooltipTrigger,
} from "@/components/ui/tooltip";
import { useLayerControls } from "@/hooks/useLayerControls";
import { Edit2 } from "lucide-react";
import FloatingControlPanel from "./FloatingControlPanel";
import { LandmarkEditor } from "./LandmarkEditor";
import TracingLinesLayer from "./TracingLinesLayer";
import AnalysisLinesLayer from "./AnalysisLinesLayer";
import LandmarksLayer from "./LandmarksLayer";
<<<<<<< HEAD
import { LandmarkComponent } from './LandmarkComponent';
import { LandmarkGroupKey } from './utils/landmarkGroups';
import ObjectVisibilityControl from "./ObjectVisibilityControl";
=======
import MeasurementsLayer from "./MeasurementsLayer";
>>>>>>> 59866fcf

interface RadiographViewerProps {
  highContrastMode: boolean;
  patientId?: string;
  imageId?: string;
  imageUrl: string;
}

const RadiographViewer: React.FC<RadiographViewerProps> = ({
  highContrastMode,
<<<<<<< HEAD
  patientId = "demo-patient-1", 
  imageId = "demo-image-1",      
  imageUrl = "/images/cephalometric.png" 
=======
  patientId = "demo-patient-1", // Default for demonstration purposes
  imageId = "demo-image-1", // Default for demonstration purposes
  imageUrl = "/images/cephalometric.png", // Default image path
>>>>>>> 59866fcf
}) => {
  const {
    layerOpacity,
    imageControls,
    updateLayerOpacity,
    updateImageControl,
    showObjectVisibility,
    setShowLayerControls,
    setShowImageSettings,
    setShowObjectVisibility,
<<<<<<< HEAD
    resetLayerOpacity,
    resetOnlyImageControls
=======
    defaultLayerOpacity,
>>>>>>> 59866fcf
  } = useLayerControls();

  // Image transformation state
  const [scale, setScale] = useState(1.0);
  const [position, setPosition] = useState({ x: 0, y: 0 });
  const [rotation, setRotation] = useState(0);

<<<<<<< HEAD
  // Landmark filtering state - default to showing all landmark types
  const [visibleLandmarkGroups, setVisibleLandmarkGroups] = useState<LandmarkGroupKey[]>(['skeletal', 'dental', 'softTissue', 'outlines']);
=======
  // Only Invalid toggle state
  const [onlyInvalidMode, setOnlyInvalidMode] = useState(false);
>>>>>>> 59866fcf

  // Edit landmarks mode
  const [isEditMode, setIsEditMode] = useState(false);

<<<<<<< HEAD
=======
  // const [layerOpacity, setLayerOpacity] = useState(defaultLayerOpacity);

>>>>>>> 59866fcf
  // Image dimensions for landmark positioning
  const [imageDimensions, setImageDimensions] = useState({
    width: 800,
    height: 1000,
  });
  const imageContainerRef = useRef<HTMLDivElement>(null);
  const imageRef = useRef<HTMLImageElement>(null);

<<<<<<< HEAD
=======
  // Measurement group visibility state
  const [visibleMeasurementGroups, setVisibleMeasurementGroups] = useState<
    string[]
  >(["skeletal", "dental", "soft-tissue"]);

  // Legend visibility state
  const [showMeasurementLegend, setShowMeasurementLegend] = useState(true);

>>>>>>> 59866fcf
  // Update image dimensions when the container is resized or image loads
  useEffect(() => {
    const updateDimensions = () => {
      if (imageContainerRef.current) {
        setImageDimensions({
          width: imageContainerRef.current.clientWidth,
          height: imageContainerRef.current.clientHeight,
        });
      }
    };

    // Initial update
    updateDimensions();

    // Update on resize
    window.addEventListener("resize", updateDimensions);
    return () => window.removeEventListener("resize", updateDimensions);
  }, []);

  // Handle image load to get natural dimensions
  const handleImageLoad = () => {
    if (imageRef.current) {
      const { naturalWidth, naturalHeight } = imageRef.current;
      // Store natural dimensions ratio for consistent viewBox
      setImageDimensions((prev) => ({
        ...prev,
        naturalWidth,
        naturalHeight,
        aspectRatio: naturalWidth / naturalHeight,
      }));
    }
  };

  // Simplified handlers
  const handleZoomIn = () => setScale((prev) => Math.min(prev + 0.1, 2));
  const handleZoomOut = () => setScale((prev) => Math.max(prev - 0.1, 0.5));
  const handleResetView = () => {
    setScale(1.0);
    setPosition({ x: 0, y: 0 });
    setRotation(0);
  };

  // Toggle edit mode
  const toggleEditMode = () => {
    setIsEditMode((prev) => !prev);
  };

  // Handle landmark group toggling
  const handleToggleLandmarkGroup = (group: LandmarkGroupKey) => {
    setVisibleLandmarkGroups(prev => {
      // Toggle the specific group (add if not present, remove if present)
      const isGroupSelected = prev.includes(group);
      
      if (isGroupSelected) {
        // Don't allow removing the last group - need at least one selected
        if (prev.length === 1) {
          return prev; // Keep at least one group selected
        }
        // Otherwise just remove this group
        return prev.filter(g => g !== group);
      } else {
        // Add this group
        return [...prev, group];
      }
    });
  };

  // Keyboard event listeners
  useEffect(() => {
    const handleKeyDown = (e: KeyboardEvent) => {
      if (e.key === "+") handleZoomIn();
      else if (e.key === "-") handleZoomOut();
      else if (e.key === "0") handleResetView();
      else if (e.key === "e" && e.ctrlKey) {
        e.preventDefault();
        toggleEditMode();
      }
    };

    window.addEventListener("keydown", handleKeyDown);
    return () => window.removeEventListener("keydown", handleKeyDown);
  }, []);

  // Apply image filters for brightness and contrast
  const getFilterStyle = () => {
    const { brightness, contrast } = imageControls;
    const brightnessValue = 1 + brightness / 100;
    const contrastValue = 1 + contrast / 100;

    return {
      filter: `brightness(${brightnessValue}) contrast(${contrastValue})`,
    };
  };

  const resetControls = () => {
    setShowLayerControls(false);
    setShowImageSettings(false);
    setShowObjectVisibility(false);
  };

  // Toggle measurement group visibility
  const handleMeasurementGroupToggle = (group: string, visible: boolean) => {
    setVisibleMeasurementGroups((prev) => {
      if (visible) {
        return [...prev, group];
      } else {
        return prev.filter((g) => g !== group);
      }
    });
  };

  // Toggle legend visibility
  const handleLegendToggle = () => {
    setShowMeasurementLegend((prev) => !prev);
  };

  // Debug useEffect to log layer opacity changes
  useEffect(() => {
    // console.log('RadiographViewer - layerOpacity updated:', layerOpacity);
  }, [layerOpacity]);

  return (
    <div className="relative w-full h-full overflow-hidden bg-slate-900 flex justify-center items-center">
      {/* Radiograph with all layers in a single transformed container */}
      <div
        ref={imageContainerRef}
        className="relative w-full h-full"
        style={{
          transform: `scale(${scale}) translate(${position.x}px, ${position.y}px) rotate(${rotation}deg)`,
          transition: "transform 0.2s ease-out",
          width: 1007,
          height: 741.288,
        }}
      >
        {/* Radiograph image */}
        <img
          ref={imageRef}
          src={imageUrl}
          alt="Cephalometric radiograph"
          className="absolute top-0 left-0 w-full h-full object-contain"
          style={{
            filter: `brightness(${100 + imageControls.brightness}%) contrast(${
              100 + imageControls.contrast
            }%)
                    ${
                      highContrastMode
                        ? "brightness(120%) contrast(140%) grayscale(20%)"
                        : ""
                    }`,
          }}
          onLoad={handleImageLoad}
        />

        {/* Tracing lines layer - positioned directly over the image */}
        {layerOpacity.tracing > 0 && (
        <svg
          className="relative top-0 left-0 w-full h-full pointer-events-none"
          style={{
            transform: `scale(${scale}) translate(${position.x}px, ${position.y}px) rotate(${rotation}deg)`,
            transition: "transform 0.2s ease-out",
          }}
        >
          <TracingLinesLayer opacity={layerOpacity.tracing} />
        </svg>
        )}
        {/* Analysis lines layer - positioned over the image */}
        {layerOpacity.analysisLine > 0 && (
        <svg
          className="absolute top-0 left-0 w-full h-full pointer-events-none"
          style={{
            transform: `scale(${scale}) translate(${position.x}px, ${position.y}px) rotate(${rotation}deg)`,
            transition: "transform 0.2s ease-out",
          }}
        >
          <AnalysisLinesLayer
            opacity={layerOpacity.analysisLine} 
          />
        </svg>
        )}


        {/* Landmark layer - positioned directly over the image */}
<<<<<<< HEAD
        <div className="absolute top-0 right-0 w-full h-full">
          <LandmarksLayer
            opacity={layerOpacity.landmarks}
            visibleLandmarkGroups={visibleLandmarkGroups}
            editMode={isEditMode} 
=======
        {layerOpacity.landmarks > 0 && (
        <div className="absolute top-0 right-0 w-full h-full pointer-events-none">
          <LandmarksLayer
            opacity={layerOpacity.landmarks}
            visibleLandmarkGroups={["skeletal", "dental"]}
>>>>>>> 59866fcf
          />
        </div>
        )}

        {/* Measurements layer - positioned over the landmarks */}
        {layerOpacity.measurements > 0 && (
        <div className="absolute top-0 right-0 w-full h-full pointer-events-none">
          <MeasurementsLayer
            opacity={layerOpacity.measurements}
            visibleMeasurementGroups={visibleMeasurementGroups}
            showLegend={showMeasurementLegend}
          />
        </div>
        )}

        {/* Landmark Editor component */}
        {layerOpacity.landmarks > 0 && (
        <div className="absolute inset-0">
          <LandmarkEditor
            collectionId={`${patientId}-${imageId}`}
            userId="local-user"
            username="Local User"
            isEditMode={isEditMode}
            onToggleEditMode={toggleEditMode}
            imageDimensions={imageDimensions}
          />
        </div>
        )}
      </div>

      {/* Unified Floating Control Panel */}
      <FloatingControlPanel
        layerOpacity={layerOpacity}
        imageControls={imageControls}
        onLayerOpacityChange={updateLayerOpacity}
        onImageControlChange={updateImageControl}
        onResetLayers={resetLayerOpacity}
        onResetImageControls={resetOnlyImageControls}
        onZoomIn={handleZoomIn}
        onZoomOut={handleZoomOut}
        onResetView={handleResetView}
        isEditMode={isEditMode}
        onToggleEditMode={toggleEditMode}
<<<<<<< HEAD
        visibleLandmarkGroups={visibleLandmarkGroups}
        onToggleLandmarkGroup={handleToggleLandmarkGroup}
=======
        visibleMeasurementGroups={visibleMeasurementGroups}
        onMeasurementGroupToggle={handleMeasurementGroupToggle}
        showMeasurementLegend={showMeasurementLegend}
        onLegendToggle={handleLegendToggle}
        defaultLayerOpacity={defaultLayerOpacity}
>>>>>>> 59866fcf
      />
    </div>
  );
};

export default RadiographViewer;<|MERGE_RESOLUTION|>--- conflicted
+++ resolved
@@ -13,13 +13,7 @@
 import TracingLinesLayer from "./TracingLinesLayer";
 import AnalysisLinesLayer from "./AnalysisLinesLayer";
 import LandmarksLayer from "./LandmarksLayer";
-<<<<<<< HEAD
-import { LandmarkComponent } from './LandmarkComponent';
-import { LandmarkGroupKey } from './utils/landmarkGroups';
-import ObjectVisibilityControl from "./ObjectVisibilityControl";
-=======
 import MeasurementsLayer from "./MeasurementsLayer";
->>>>>>> 59866fcf
 
 interface RadiographViewerProps {
   highContrastMode: boolean;
@@ -30,15 +24,9 @@
 
 const RadiographViewer: React.FC<RadiographViewerProps> = ({
   highContrastMode,
-<<<<<<< HEAD
-  patientId = "demo-patient-1", 
-  imageId = "demo-image-1",      
-  imageUrl = "/images/cephalometric.png" 
-=======
   patientId = "demo-patient-1", // Default for demonstration purposes
   imageId = "demo-image-1", // Default for demonstration purposes
   imageUrl = "/images/cephalometric.png", // Default image path
->>>>>>> 59866fcf
 }) => {
   const {
     layerOpacity,
@@ -49,12 +37,7 @@
     setShowLayerControls,
     setShowImageSettings,
     setShowObjectVisibility,
-<<<<<<< HEAD
-    resetLayerOpacity,
-    resetOnlyImageControls
-=======
     defaultLayerOpacity,
->>>>>>> 59866fcf
   } = useLayerControls();
 
   // Image transformation state
@@ -62,22 +45,14 @@
   const [position, setPosition] = useState({ x: 0, y: 0 });
   const [rotation, setRotation] = useState(0);
 
-<<<<<<< HEAD
-  // Landmark filtering state - default to showing all landmark types
-  const [visibleLandmarkGroups, setVisibleLandmarkGroups] = useState<LandmarkGroupKey[]>(['skeletal', 'dental', 'softTissue', 'outlines']);
-=======
   // Only Invalid toggle state
   const [onlyInvalidMode, setOnlyInvalidMode] = useState(false);
->>>>>>> 59866fcf
 
   // Edit landmarks mode
   const [isEditMode, setIsEditMode] = useState(false);
 
-<<<<<<< HEAD
-=======
   // const [layerOpacity, setLayerOpacity] = useState(defaultLayerOpacity);
 
->>>>>>> 59866fcf
   // Image dimensions for landmark positioning
   const [imageDimensions, setImageDimensions] = useState({
     width: 800,
@@ -86,8 +61,6 @@
   const imageContainerRef = useRef<HTMLDivElement>(null);
   const imageRef = useRef<HTMLImageElement>(null);
 
-<<<<<<< HEAD
-=======
   // Measurement group visibility state
   const [visibleMeasurementGroups, setVisibleMeasurementGroups] = useState<
     string[]
@@ -96,7 +69,6 @@
   // Legend visibility state
   const [showMeasurementLegend, setShowMeasurementLegend] = useState(true);
 
->>>>>>> 59866fcf
   // Update image dimensions when the container is resized or image loads
   useEffect(() => {
     const updateDimensions = () => {
@@ -146,17 +118,17 @@
 
   // Handle landmark group toggling
   const handleToggleLandmarkGroup = (group: LandmarkGroupKey) => {
-    setVisibleLandmarkGroups(prev => {
+    setVisibleLandmarkGroups((prev) => {
       // Toggle the specific group (add if not present, remove if present)
       const isGroupSelected = prev.includes(group);
-      
+
       if (isGroupSelected) {
         // Don't allow removing the last group - need at least one selected
         if (prev.length === 1) {
           return prev; // Keep at least one group selected
         }
         // Otherwise just remove this group
-        return prev.filter(g => g !== group);
+        return prev.filter((g) => g !== group);
       } else {
         // Add this group
         return [...prev, group];
@@ -252,73 +224,62 @@
 
         {/* Tracing lines layer - positioned directly over the image */}
         {layerOpacity.tracing > 0 && (
-        <svg
-          className="relative top-0 left-0 w-full h-full pointer-events-none"
-          style={{
-            transform: `scale(${scale}) translate(${position.x}px, ${position.y}px) rotate(${rotation}deg)`,
-            transition: "transform 0.2s ease-out",
-          }}
-        >
-          <TracingLinesLayer opacity={layerOpacity.tracing} />
-        </svg>
+          <svg
+            className="relative top-0 left-0 w-full h-full pointer-events-none"
+            style={{
+              transform: `scale(${scale}) translate(${position.x}px, ${position.y}px) rotate(${rotation}deg)`,
+              transition: "transform 0.2s ease-out",
+            }}
+          >
+            <TracingLinesLayer opacity={layerOpacity.tracing} />
+          </svg>
         )}
         {/* Analysis lines layer - positioned over the image */}
         {layerOpacity.analysisLine > 0 && (
-        <svg
-          className="absolute top-0 left-0 w-full h-full pointer-events-none"
-          style={{
-            transform: `scale(${scale}) translate(${position.x}px, ${position.y}px) rotate(${rotation}deg)`,
-            transition: "transform 0.2s ease-out",
-          }}
-        >
-          <AnalysisLinesLayer
-            opacity={layerOpacity.analysisLine} 
-          />
-        </svg>
-        )}
-
+          <svg
+            className="absolute top-0 left-0 w-full h-full pointer-events-none"
+            style={{
+              transform: `scale(${scale}) translate(${position.x}px, ${position.y}px) rotate(${rotation}deg)`,
+              transition: "transform 0.2s ease-out",
+            }}
+          >
+            <AnalysisLinesLayer opacity={layerOpacity.analysisLine} />
+          </svg>
+        )}
 
         {/* Landmark layer - positioned directly over the image */}
-<<<<<<< HEAD
-        <div className="absolute top-0 right-0 w-full h-full">
-          <LandmarksLayer
-            opacity={layerOpacity.landmarks}
-            visibleLandmarkGroups={visibleLandmarkGroups}
-            editMode={isEditMode} 
-=======
         {layerOpacity.landmarks > 0 && (
-        <div className="absolute top-0 right-0 w-full h-full pointer-events-none">
-          <LandmarksLayer
-            opacity={layerOpacity.landmarks}
-            visibleLandmarkGroups={["skeletal", "dental"]}
->>>>>>> 59866fcf
-          />
-        </div>
+          <div className="absolute top-0 right-0 w-full h-full pointer-events-none">
+            <LandmarksLayer
+              opacity={layerOpacity.landmarks}
+              visibleLandmarkGroups={["skeletal", "dental"]}
+            />
+          </div>
         )}
 
         {/* Measurements layer - positioned over the landmarks */}
         {layerOpacity.measurements > 0 && (
-        <div className="absolute top-0 right-0 w-full h-full pointer-events-none">
-          <MeasurementsLayer
-            opacity={layerOpacity.measurements}
-            visibleMeasurementGroups={visibleMeasurementGroups}
-            showLegend={showMeasurementLegend}
-          />
-        </div>
+          <div className="absolute top-0 right-0 w-full h-full pointer-events-none">
+            <MeasurementsLayer
+              opacity={layerOpacity.measurements}
+              visibleMeasurementGroups={visibleMeasurementGroups}
+              showLegend={showMeasurementLegend}
+            />
+          </div>
         )}
 
         {/* Landmark Editor component */}
         {layerOpacity.landmarks > 0 && (
-        <div className="absolute inset-0">
-          <LandmarkEditor
-            collectionId={`${patientId}-${imageId}`}
-            userId="local-user"
-            username="Local User"
-            isEditMode={isEditMode}
-            onToggleEditMode={toggleEditMode}
-            imageDimensions={imageDimensions}
-          />
-        </div>
+          <div className="absolute inset-0">
+            <LandmarkEditor
+              collectionId={`${patientId}-${imageId}`}
+              userId="local-user"
+              username="Local User"
+              isEditMode={isEditMode}
+              onToggleEditMode={toggleEditMode}
+              imageDimensions={imageDimensions}
+            />
+          </div>
         )}
       </div>
 
@@ -335,16 +296,11 @@
         onResetView={handleResetView}
         isEditMode={isEditMode}
         onToggleEditMode={toggleEditMode}
-<<<<<<< HEAD
-        visibleLandmarkGroups={visibleLandmarkGroups}
-        onToggleLandmarkGroup={handleToggleLandmarkGroup}
-=======
         visibleMeasurementGroups={visibleMeasurementGroups}
         onMeasurementGroupToggle={handleMeasurementGroupToggle}
         showMeasurementLegend={showMeasurementLegend}
         onLegendToggle={handleLegendToggle}
         defaultLayerOpacity={defaultLayerOpacity}
->>>>>>> 59866fcf
       />
     </div>
   );
